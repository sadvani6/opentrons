--- conflicted
+++ resolved
@@ -252,9 +252,6 @@
         return volume / self.max_volume
 
     def supports_volume(self, volume):
-<<<<<<< HEAD
-        return self.max_volume <= volume <= self.max_volume
-=======
         return self.max_volume <= volume <= self.max_volume
 
     def delay(self, seconds):
@@ -276,5 +273,4 @@
 
     @property
     def name(self):
-        return self.size.lower()
->>>>>>> e91db40c
+        return self.size.lower()