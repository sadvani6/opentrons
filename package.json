--- conflicted
+++ resolved
@@ -1,18 +1,11 @@
 {
   "scripts": {
     "postinstall": "install-app-deps",
-<<<<<<< HEAD
     "clean": "rm -rf ./out && rm -rf ./releases/*",
     "build:backend": "python3 scripts/build_pyinstaller.py",
     "build:frontend": "python scripts/build_electron_app_with_builder.py",
     "release": "npm run build:backend && npm run build:frontend",
     "build:backend:mac": "python3 scripts/build_pyinstaller.py",
-=======
-    "build": "cross-env NODE_ENV=production webpack --progress --hide-modules",
-    "build:frontend": "python scripts/build_electron_app_with_builder.py",
-    "build:backend": "python3.4 scripts/build_pyinstaller.py",
-    "build:backend:mac": "python3.4 scripts/build_pyinstaller.py",
->>>>>>> d6d4296a
     "build:backend:win": "C:\\Python34\\python scripts\\build_pyinstaller.py",
     "build:frontend:mac": "python3 scripts/build_electron_app_with_builder.py",
     "build:frontend:win": "C:\\Python34\\python scripts\\build_electron_app_with_builder.py",
